"""
An evaluator for running shell commands on example files.
"""

import contextlib
import os
import platform
import subprocess
import sys
import textwrap
import threading
import uuid
from collections.abc import Mapping, Sequence
from io import BytesIO
from pathlib import Path
from typing import IO, Protocol, runtime_checkable

from beartype import beartype
from sybil import Example
from sybil.evaluators.python import pad


@beartype
@runtime_checkable
class _ExampleModified(Protocol):
    """
    A protocol for a callback to run when an example is modified.
    """

    def __call__(
        self,
        *,
        example: Example,
        modified_example_content: str,
    ) -> None:
        """
        This function is called when an example is modified.
        """
        # We disable a pylint warning here because the ellipsis is required
        # for Pyright to recognize this as a protocol.
        ...  # pylint: disable=unnecessary-ellipsis


@beartype
def _get_modified_region_text(
    example: Example,
    original_region_text: str,
    new_code_block_content: str,
) -> str:
    """
    Get the region text to use after the example content is replaced.
    """
    first_line = original_region_text.split(sep="\n")[0]
    code_block_indent_prefix = first_line[
        : len(first_line) - len(first_line.lstrip())
    ]

    if example.parsed:
        within_code_block_indent_prefix = (
            _get_within_code_block_indentation_prefix(example=example)
        )
        replace_old_not_indented = example.parsed
        replace_new_prefix = ""
    # This is a break of the abstraction, - we really should not have
    # to know about markup language specifics here.
    elif original_region_text.endswith("```"):
        # Markdown or MyST
        within_code_block_indent_prefix = code_block_indent_prefix
        replace_old_not_indented = "\n"
        replace_new_prefix = "\n"
    else:
        # reStructuredText
        within_code_block_indent_prefix = code_block_indent_prefix + "   "
        replace_old_not_indented = "\n"
        replace_new_prefix = "\n\n"

    indented_example_parsed = textwrap.indent(
        text=replace_old_not_indented,
        prefix=within_code_block_indent_prefix,
    )
    replacement_text = textwrap.indent(
        text=new_code_block_content,
        prefix=within_code_block_indent_prefix,
    )

    if not replacement_text.endswith("\n"):
        replacement_text += "\n"

    text_to_replace_index = original_region_text.rfind(indented_example_parsed)
    text_before_replacement = original_region_text[:text_to_replace_index]
    text_after_replacement = original_region_text[
        text_to_replace_index + len(indented_example_parsed) :
    ]
    region_with_replaced_text = (
        text_before_replacement
        + replace_new_prefix
        + replacement_text
        + text_after_replacement
    )
    stripped_of_newlines_region = region_with_replaced_text.rstrip("\n")
    # Keep the same number of newlines at the end of the region.
    num_newlines_at_end = len(original_region_text) - len(
        original_region_text.rstrip("\n")
    )
    newlines_at_end = "\n" * num_newlines_at_end
    return stripped_of_newlines_region + newlines_at_end


@beartype
def _run_command(
    *,
    command: list[str | Path],
    env: Mapping[str, str] | None = None,
    use_pty: bool,
) -> subprocess.CompletedProcess[bytes]:
    """
    Run a command in a pseudo-terminal to preserve color.
    """
    chunk_size = 1024

    @beartype
    def _process_stream(
        stream_fileno: int,
        output: IO[bytes] | BytesIO,
    ) -> None:
        """
        Write from an input stream to an output stream.
        """
        while chunk := os.read(stream_fileno, chunk_size):
            output.write(chunk)
            output.flush()

    if use_pty:
        stdout_master_fd = -1
        slave_fd = -1
        with contextlib.suppress(AttributeError):
            stdout_master_fd, slave_fd = os.openpty()

        stdout = slave_fd
        stderr = slave_fd
        with subprocess.Popen(
            args=command,
            stdout=stdout,
            stderr=stderr,
            stdin=subprocess.PIPE,
            env=env,
            close_fds=True,
        ) as process:
            os.close(fd=slave_fd)

            # On some platforms, an ``OSError`` is raised when reading from
            # a master file descriptor that has no corresponding slave file.
            # I think that this may be described in
            # https://bugs.python.org/issue5380#msg82827
            with contextlib.suppress(OSError):
                _process_stream(
                    stream_fileno=stdout_master_fd,
                    output=sys.stdout.buffer,
                )

            os.close(fd=stdout_master_fd)

    else:
        with subprocess.Popen(
            args=command,
            stdout=subprocess.PIPE,
            stderr=subprocess.PIPE,
            stdin=subprocess.PIPE,
            env=env,
        ) as process:
            if (
                process.stdout is None or process.stderr is None
            ):  # pragma: no cover
                raise ValueError

            stdout_thread = threading.Thread(
                target=_process_stream,
                args=(process.stdout.fileno(), sys.stdout.buffer),
            )
            stderr_thread = threading.Thread(
                target=_process_stream,
                args=(process.stderr.fileno(), sys.stderr.buffer),
            )

            stdout_thread.start()
            stderr_thread.start()

            stdout_thread.join()
            stderr_thread.join()

    return_code = process.wait()

    return subprocess.CompletedProcess(
        args=command,
        returncode=return_code,
        stdout=None,
        stderr=None,
    )


@beartype
def _count_leading_newlines(s: str) -> int:
    """Count the number of leading newlines in a string.

    Args:
        s: The input string.

    Returns:
        The number of leading newlines.
    """
    count = 0
    non_newline_found = False
    for char in s:
        if char == "\n" and not non_newline_found:
            count += 1
        else:
            non_newline_found = True
    return count


@beartype
def _lstrip_newlines(input_string: str, number_of_newlines: int) -> str:
    """Removes a specified number of newlines from the start of the string.

    Args:
        input_string: The input string to process.
        number_of_newlines: The number of newlines to remove from the
            start.

    Returns:
        The string with the specified number of leading newlines removed.
        If fewer newlines exist, removes all of them.
    """
    num_leading_newlines = _count_leading_newlines(s=input_string)
    lines_to_remove = min(num_leading_newlines, number_of_newlines)
    return input_string[lines_to_remove:]


@beartype
def _get_within_code_block_indentation_prefix(example: Example) -> str:
    """
    Get the indentation of the parsed code in the example.
    """
    first_line = str(object=example.parsed).split(sep="\n", maxsplit=1)[0]
    region_text = example.document.text[
        example.region.start : example.region.end
    ]
    region_lines = region_text.splitlines()
    region_lines_matching_first_line = [
        line for line in region_lines if line.lstrip() == first_line.lstrip()
    ]
    first_region_line_matching_first_line = region_lines_matching_first_line[0]

    left_padding_region_line = len(
        first_region_line_matching_first_line
    ) - len(first_region_line_matching_first_line.lstrip())
    left_padding_parsed_line = len(first_line) - len(first_line.lstrip())
    indentation_length = left_padding_region_line - left_padding_parsed_line
    indentation_character = first_region_line_matching_first_line[0]
    return indentation_character * indentation_length


@beartype
class ShellCommandEvaluator:
    """
    Run a shell command on the example file.
    """

    def __init__(
        self,
        *,
        args: Sequence[str | Path],
        env: Mapping[str, str] | None = None,
        tempfile_suffixes: Sequence[str] = (),
        tempfile_name_prefix: str = "",
        newline: str | None = None,
        # For some commands, padding is good: e.g. we want to see the error
        # reported on the correct line for `mypy`. For others, padding is bad:
        # e.g. `ruff format` expects the file to be formatted without a bunch
        # of newlines at the start.
        pad_file: bool,
        write_to_file: bool,
        use_pty: bool,
        encoding: str | None = None,
        on_modify: _ExampleModified | None = None,
    ) -> None:
        """Initialize the evaluator.

        Args:
            args: The shell command to run.
            env: The environment variables to use when running the shell
                command.
            tempfile_suffixes: The suffixes to use for the temporary file.
                This is useful for commands that expect a specific file suffix.
                For example `pre-commit` hooks which expect `.py` files.
            tempfile_name_prefix: The prefix to use for the temporary file.
                This is useful for distinguishing files created by a user of
                this evaluator from other files, e.g. for ignoring in linter
                configurations.
            newline: The newline string to use for the temporary file.
                If ``None``, use the system default.
            pad_file: Whether to pad the file with newlines at the start.
                This is useful for error messages that report the line number.
                However, this is detrimental to commands that expect the file
                to not have a bunch of newlines at the start, such as
                formatters.
            write_to_file: Whether to write changes to the file. This is useful
                for formatters.
            use_pty: Whether to use a pseudo-terminal for running commands.
                This can be useful e.g. to get color output, but can also break
                in some environments. Not supported on Windows.
            encoding: The encoding to use reading documents which include a
                given example, and for the temporary file. If ``None``,
                use the system default.
            on_modify: A callback to run when the example is modified by the
                evaluator.

        Raises:
            ValueError: If pseudo-terminal is requested on Windows.
        """
        self._args = args
        self._env = env
        self._pad_file = pad_file
        self._tempfile_name_prefix = tempfile_name_prefix
        self._tempfile_suffixes = tempfile_suffixes
        self._write_to_file = write_to_file
        self._newline = newline
        self._use_pty = use_pty
        self._encoding = encoding
        self._on_modify = on_modify

    def __call__(self, example: Example) -> None:
        """
        Run the shell command on the example file.
        """
        if (
            self._use_pty and platform.system() == "Windows"
        ):  # pragma: no cover
            msg = "Pseudo-terminal not supported on Windows."
            raise ValueError(msg)

        if self._pad_file:
            source = pad(
                source=example.parsed,
                line=example.line + example.parsed.line_offset,
            )
        else:
            source = example.parsed

        path_name = Path(example.path).name
        # Replace characters that are not allowed in file names for Python
        # modules.
        sanitized_path_name = path_name.replace(".", "_").replace("-", "_")
        line_number_specifier = f"l{example.line}"
        prefix = f"{sanitized_path_name}_{line_number_specifier}_"

        if self._tempfile_name_prefix:
            prefix = f"{self._tempfile_name_prefix}_{prefix}"

        suffix = "".join(self._tempfile_suffixes)

        # Create a sibling file in the same directory as the example file.
        # The name also looks like the example file name.
        # This is so that output reflects the actual file path.
        # This is useful for error messages, and for ignores.
        parent = Path(example.path).parent
        temp_file = parent / f"{prefix}_{uuid.uuid4().hex[:4]}_{suffix}"
        # The parsed code block at the end of a file is given without a
        # trailing newline.  Some tools expect that a file has a trailing
        # newline.  This is especially true for formatters.  We add a
        # newline to the end of the file if it is missing.
        new_source = source + "\n" if not source.endswith("\n") else source
        temp_file.write_text(
            data=new_source,
            encoding=self._encoding,
            newline=self._newline,
        )

        temp_file_content = ""
        try:
            result = _run_command(
                command=[
                    str(object=item) for item in [*self._args, temp_file]
                ],
                env=self._env,
                use_pty=self._use_pty,
            )

            with contextlib.suppress(FileNotFoundError):
                temp_file_content = temp_file.read_text(
                    encoding=self._encoding
                )
        finally:
            with contextlib.suppress(FileNotFoundError):
                temp_file.unlink()

        new_region_content = temp_file_content

        if new_source != new_region_content and self._on_modify is not None:
            self._on_modify(
                example=example,
                modified_example_content=new_region_content,
            )

        # Examples are given with no leading newline.
        # While it is possible that a formatter added leading newlines,
        # we assume that this is not the case, and we remove any leading
        # newlines from the replacement which were added by the padding.
        if self._pad_file:
            new_region_content = _lstrip_newlines(
                input_string=new_region_content,
                number_of_newlines=example.line + example.parsed.line_offset,
            )

        original_region_text = example.document.text[
            example.region.start : example.region.end
        ]
        modified_region_text = _get_modified_region_text(
            original_region_text=original_region_text,
            example=example,
            new_code_block_content=new_region_content,
        )

<<<<<<< HEAD
        existing_file_content = example.document.text

=======
>>>>>>> 57a60478
        if (
            modified_region_text != original_region_text
            and self._write_to_file
        ):
<<<<<<< HEAD
=======
            existing_file_content = example.document.text
>>>>>>> 57a60478
            modified_document_content = (
                existing_file_content[: example.region.start]
                + modified_region_text
                + existing_file_content[example.region.end :]
            )
            example.document.text = modified_document_content
<<<<<<< HEAD
            offset = len(modified_region_text) - len(original_region_text)
            for _, region in example.document.regions:
                if region.start > example.region.start:
                    region.start += offset
                    region.end += offset
=======
>>>>>>> 57a60478
            Path(example.path).write_text(
                data=modified_document_content,
                encoding=self._encoding,
            )

        if result.returncode != 0:
            raise subprocess.CalledProcessError(
                cmd=result.args,
                returncode=result.returncode,
                output=result.stdout,
                stderr=result.stderr,
            )<|MERGE_RESOLUTION|>--- conflicted
+++ resolved
@@ -421,33 +421,22 @@
             new_code_block_content=new_region_content,
         )
 
-<<<<<<< HEAD
-        existing_file_content = example.document.text
-
-=======
->>>>>>> 57a60478
         if (
             modified_region_text != original_region_text
             and self._write_to_file
         ):
-<<<<<<< HEAD
-=======
             existing_file_content = example.document.text
->>>>>>> 57a60478
             modified_document_content = (
                 existing_file_content[: example.region.start]
                 + modified_region_text
                 + existing_file_content[example.region.end :]
             )
             example.document.text = modified_document_content
-<<<<<<< HEAD
             offset = len(modified_region_text) - len(original_region_text)
             for _, region in example.document.regions:
                 if region.start > example.region.start:
                     region.start += offset
                     region.end += offset
-=======
->>>>>>> 57a60478
             Path(example.path).write_text(
                 data=modified_document_content,
                 encoding=self._encoding,
