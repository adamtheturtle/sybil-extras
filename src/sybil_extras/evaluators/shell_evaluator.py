--- conflicted
+++ resolved
@@ -31,22 +31,12 @@
     """
     Get the document content with the example content replaced.
     """
-<<<<<<< HEAD
-=======
     if not example.parsed:
         msg = (
             "Replacing empty code blocks is not supported as we cannot "
             "determine the indentation."
         )
         raise ValueError(msg)
-    existing_file_lines = existing_file_content.splitlines()
-    existing_file_lines_before_example = existing_file_lines[
-        : example.line + example.parsed.line_offset
-    ]
-    existing_file_content_after_example = existing_file_content[
-        example.region.end :
-    ]
->>>>>>> 73b23243
     indent_prefix = _get_indentation(example=example)
     indented_temp_file_content = textwrap.indent(
         text=unindented_new_example_content,
@@ -80,13 +70,6 @@
     document_start = existing_file_content[: example.region.start]
 
     document_without_start = existing_file_content[example.region.start :]
-
-    if not indented_existing_region_content:
-        msg = (
-            "Replacing empty code blocks is not supported as we cannot "
-            "determine the indentation."
-        )
-        raise ValueError(msg)
 
     document_with_replacement_and_no_start = document_without_start.replace(
         indented_existing_region_content.rstrip("\n"),
