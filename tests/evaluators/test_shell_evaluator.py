"""
Tests for the ShellCommandEvaluator.
"""

import os
import platform
import signal
import stat
import subprocess
import sys
import textwrap
import time
from pathlib import Path

import click
import pytest
from click.testing import CliRunner
from sybil import Sybil
from sybil.parsers.rest.codeblock import CodeBlockParser

from sybil_extras.evaluators.multi import MultiEvaluator
from sybil_extras.evaluators.shell_evaluator import ShellCommandEvaluator
from sybil_extras.evaluators.write import WriteCodeBlockEvaluator


@pytest.fixture(
    name="use_pty_option",
    # On CI we cannot use the pseudo-terminal.
    params=[True, False],
)
def fixture_use_pty_option(
    request: pytest.FixtureRequest,
) -> bool:
    """
    Test with and without the pseudo-terminal.
    """
    use_pty = bool(request.param)
    if use_pty and platform.system() == "Windows":  # pragma: no cover
        pytest.skip(reason="PTY is not supported on Windows.")
    return use_pty


@pytest.fixture(name="rst_file")
def fixture_rst_file(tmp_path: Path) -> Path:
    """
    Fixture to create a temporary RST file with code blocks.
    """
    # Relied upon features:
    #
    # * Includes exactly one code block
    # * Contents of the code block match those in tests
    # * The code block is the last element in the file
    # * There is text outside the code block
    content = textwrap.dedent(
        text="""\
        Not in code block

        .. code-block:: python

           x = 2 + 2
           assert x == 4
        """
    )
    test_document = tmp_path / "test_document.example.rst"
    test_document.write_text(data=content, encoding="utf-8")
    return test_document


def test_error(*, rst_file: Path, use_pty_option: bool) -> None:
    """
    A ``subprocess.CalledProcessError`` is raised if the command fails.
    """
    args = ["sh", "-c", "exit 1"]
    evaluator = ShellCommandEvaluator(
        args=args,
        pad_file=False,
        use_pty=use_pty_option,
    )
    parser = CodeBlockParser(language="python", evaluator=evaluator)
    sybil = Sybil(parsers=[parser])

    document = sybil.parse(path=rst_file)
    (example,) = document.examples()

    with pytest.raises(
        expected_exception=subprocess.CalledProcessError
    ) as exc:
        example.evaluate()

    assert exc.value.returncode == 1
    # The last element is the path to the temporary file.
    assert exc.value.cmd[:-1] == args


def test_output_shown(
    *,
    rst_file: Path,
    capsys: pytest.CaptureFixture[str],
    use_pty_option: bool,
) -> None:
    """
    Output is shown.
    """
    evaluator = ShellCommandEvaluator(
        args=[
            "sh",
            "-c",
            "echo 'Hello, Sybil!' && echo >&2 'Hello Stderr!'",
        ],
        pad_file=False,
        use_pty=use_pty_option,
    )
    parser = CodeBlockParser(language="python", evaluator=evaluator)
    sybil = Sybil(parsers=[parser])

    document = sybil.parse(path=rst_file)
    (example,) = document.examples()
    example.evaluate()
    outerr = capsys.readouterr()
    expected_output = "Hello, Sybil!\n"
    expected_stderr = "Hello Stderr!\n"
    if use_pty_option:
        expected_output = "Hello, Sybil!\r\nHello Stderr!\r\n"
        expected_stderr = ""

    assert outerr.out == expected_output
    assert outerr.err == expected_stderr


def test_rm(
    *,
    rst_file: Path,
    capsys: pytest.CaptureFixture[str],
    use_pty_option: bool,
) -> None:
    """
    Output is shown.
    """
    evaluator = ShellCommandEvaluator(
        args=["rm"],
        pad_file=False,
        use_pty=use_pty_option,
    )
    parser = CodeBlockParser(language="python", evaluator=evaluator)
    sybil = Sybil(parsers=[parser])

    document = sybil.parse(path=rst_file)
    (example,) = document.examples()
    example.evaluate()
    outerr = capsys.readouterr()
    assert outerr.out == ""
    assert outerr.err == ""


def test_pass_env(
    *,
    rst_file: Path,
    tmp_path: Path,
    use_pty_option: bool,
) -> None:
    """
    It is possible to pass environment variables to the command.
    """
    new_file = tmp_path / "new_file.txt"
    evaluator = ShellCommandEvaluator(
        args=[
            "sh",
            "-c",
            f"echo Hello, $ENV_KEY! > {new_file.as_posix()}; exit 0",
        ],
        env={"ENV_KEY": "ENV_VALUE"},
        pad_file=False,
        use_pty=use_pty_option,
    )
    parser = CodeBlockParser(language="python", evaluator=evaluator)
    sybil = Sybil(parsers=[parser])

    document = sybil.parse(path=rst_file)
    (example,) = document.examples()
    example.evaluate()
    new_file_content = new_file.read_text(encoding="utf-8")
    assert new_file_content == "Hello, ENV_VALUE!\n"


def test_global_env(
    *,
    rst_file: Path,
    tmp_path: Path,
    use_pty_option: bool,
) -> None:
    """
    Global environment variables are sent to the command by default.
    """
    env_key = "ENV_KEY"
    os.environ[env_key] = "ENV_VALUE"
    new_file = tmp_path / "new_file.txt"
    evaluator = ShellCommandEvaluator(
        args=[
            "sh",
            "-c",
            f"echo Hello, ${env_key}! > {new_file.as_posix()}; exit 0",
        ],
        pad_file=False,
        use_pty=use_pty_option,
    )
    parser = CodeBlockParser(language="python", evaluator=evaluator)
    sybil = Sybil(parsers=[parser])

    document = sybil.parse(path=rst_file)
    (example,) = document.examples()
    example.evaluate()
    del os.environ[env_key]
    new_file_content = new_file.read_text(encoding="utf-8")
    assert new_file_content == "Hello, ENV_VALUE!\n"


def test_file_is_passed(
    *,
    rst_file: Path,
    tmp_path: Path,
    use_pty_option: bool,
) -> None:
    """A file with the code block content is passed to the command.

    The file is created with a trailing newline.
    """
    sh_function = """
    cp "$2" "$1"
    """

    file_path = tmp_path / "file.txt"
    evaluator = ShellCommandEvaluator(
        args=["sh", "-c", sh_function, "_", file_path],
        pad_file=False,
        use_pty=use_pty_option,
    )
    parser = CodeBlockParser(language="python", evaluator=evaluator)
    sybil = Sybil(parsers=[parser])

    document = sybil.parse(path=rst_file)
    (example,) = document.examples()
    example.evaluate()
    expected_content = "x = 2 + 2\nassert x == 4\n"
    assert file_path.read_text(encoding="utf-8") == expected_content


def test_file_path(
    *,
    rst_file: Path,
    capsys: pytest.CaptureFixture[str],
    use_pty_option: bool,
) -> None:
    """
    The given file path is random and absolute, and starts with a name
    resembling the documentation file name, but without any hyphens or periods,
    except for the period for the final suffix.
    """
    evaluator = ShellCommandEvaluator(
        args=["echo"],
        pad_file=False,
        use_pty=use_pty_option,
    )
    parser = CodeBlockParser(language="python", evaluator=evaluator)
    sybil = Sybil(parsers=[parser])

    document = sybil.parse(path=rst_file)
    (example,) = document.examples()
    example.evaluate()
    output = capsys.readouterr().out
    stripped_output = output.strip()
    assert stripped_output
    given_file_path = Path(stripped_output)
    assert given_file_path.parent == rst_file.parent
    assert given_file_path.is_absolute()
    assert not given_file_path.exists()
    assert given_file_path.name.startswith("test_document_example_rst_")
    example.evaluate()
    output = capsys.readouterr().out
    new_given_file_path = Path(output.strip())
    assert new_given_file_path != given_file_path


def test_file_suffix(
    *,
    rst_file: Path,
    capsys: pytest.CaptureFixture[str],
    use_pty_option: bool,
) -> None:
    """
    The given file suffixes are used.
    """
    suffixes = [".example", ".foobar"]
    evaluator = ShellCommandEvaluator(
        args=["echo"],
        pad_file=False,
        tempfile_suffixes=suffixes,
        use_pty=use_pty_option,
    )
    parser = CodeBlockParser(language="python", evaluator=evaluator)
    sybil = Sybil(parsers=[parser])

    document = sybil.parse(path=rst_file)
    (example,) = document.examples()
    example.evaluate()
    output = capsys.readouterr().out
    stripped_output = output.strip()
    assert stripped_output
    given_file_path = Path(stripped_output)
    assert given_file_path.name.startswith("test_document_example_rst_")
    assert given_file_path.suffixes == suffixes


def test_file_prefix(
    *,
    rst_file: Path,
    capsys: pytest.CaptureFixture[str],
    use_pty_option: bool,
) -> None:
    """
    The given file prefixes are used.
    """
    prefix = "custom_prefix"
    evaluator = ShellCommandEvaluator(
        args=["echo"],
        pad_file=False,
        tempfile_name_prefix=prefix,
        use_pty=use_pty_option,
    )
    parser = CodeBlockParser(language="python", evaluator=evaluator)
    sybil = Sybil(parsers=[parser])

    document = sybil.parse(path=rst_file)
    (example,) = document.examples()
    example.evaluate()
    output = capsys.readouterr().out
    stripped_output = output.strip()
    assert stripped_output
    given_file_path = Path(stripped_output)
    assert given_file_path.name.startswith("custom_prefix_")


def test_pad(*, rst_file: Path, tmp_path: Path, use_pty_option: bool) -> None:
    """If pad is True, the file content is padded.

    This test relies heavily on the exact formatting of the
    `rst_file` example.
    """
    sh_function = """
    cp "$2" "$1"
    """

    file_path = tmp_path / "file.txt"
    evaluator = ShellCommandEvaluator(
        args=["sh", "-c", sh_function, "_", file_path],
        pad_file=True,
        use_pty=use_pty_option,
    )
    parser = CodeBlockParser(language="python", evaluator=evaluator)
    sybil = Sybil(parsers=[parser])

    document = sybil.parse(path=rst_file)
    (example,) = document.examples()
    example.evaluate()
    given_file_content = file_path.read_text(encoding="utf-8")
    expected_content = textwrap.dedent(
        text="""\




        x = 2 + 2
        assert x == 4
        """,
    )
    assert given_file_content == expected_content


@pytest.mark.parametrize(argnames="pad_file", argvalues=[True, False])
def test_write_to_file(
    tmp_path: Path,
    rst_file: Path,
    *,
    use_pty_option: bool,
    pad_file: bool,
) -> None:
    """
    Changes can be written to the original file.
    """
    file_with_new_content = tmp_path / "new_file.txt"
    # Add multiple newlines to show that they are not included in the file.
    # No code block in reSructuredText ends with multiple newlines.
    new_content = "foobar\n\n"
    file_with_new_content.write_text(data=new_content, encoding="utf-8")
    evaluator = ShellCommandEvaluator(
        args=["cp", file_with_new_content],
        pad_file=pad_file,
        use_pty=use_pty_option,
    )
    write_evaluator = WriteCodeBlockEvaluator(
        strip_leading_newlines=True,
        encoding="utf-8",
    )
    multi_evaluator = MultiEvaluator(evaluators=[evaluator, write_evaluator])
    parser = CodeBlockParser(language="python", evaluator=multi_evaluator)
    sybil = Sybil(parsers=[parser])

    document = sybil.parse(path=rst_file)
    (example,) = document.examples()
    example.evaluate()
    rst_file_content = rst_file.read_text(encoding="utf-8")
    expected_content = textwrap.dedent(
        text="""\
        Not in code block

        .. code-block:: python

           foobar
        """,
    )
<<<<<<< HEAD
    assert rst_file_content == modified_content
=======
    if write_to_file:
        assert rst_file_content == expected_content
    else:
        assert rst_file_content == original_content


def test_write_to_file_multiple(*, tmp_path: Path) -> None:
    """
    If multiple code blocks are present with the same content, changes are
    written to the code block which needs changing.
    """
    content = textwrap.dedent(
        text="""\
        Not in code block

        .. code-block:: python

           x = 2 + 2
           assert x == 4

        .. code-block:: python

           x = 2 + 2
           assert x == 4

        .. code-block:: python

           x = 2 + 2
           assert x == 4
        """
    )
    rst_file = tmp_path / "test_document.example.rst"
    rst_file.write_text(data=content, encoding="utf-8")
    file_with_new_content = tmp_path / "new_file.txt"
    # Add multiple newlines to show that they are not included in the file.
    # No code block in reSructuredText ends with multiple newlines.
    new_content = "foobar\n\n"
    file_with_new_content.write_text(data=new_content, encoding="utf-8")
    evaluator = ShellCommandEvaluator(
        args=["cp", file_with_new_content],
        pad_file=False,
        write_to_file=True,
        use_pty=False,
    )
    parser = CodeBlockParser(language="python", evaluator=evaluator)
    sybil = Sybil(parsers=[parser])

    document = sybil.parse(path=rst_file)
    (_, second_example, _) = document.examples()
    second_example.evaluate()
    rst_file_content = rst_file.read_text(encoding="utf-8")
    expected_content = textwrap.dedent(
        text="""\
        Not in code block

        .. code-block:: python

           x = 2 + 2
           assert x == 4

        .. code-block:: python

           foobar

        .. code-block:: python

           x = 2 + 2
           assert x == 4
        """,
    )
    assert rst_file_content == expected_content
>>>>>>> 05bfa45d


def test_non_utf8_output(
    *,
    rst_file: Path,
    capsysbinary: pytest.CaptureFixture[bytes],
    tmp_path: Path,
    use_pty_option: bool,
) -> None:
    """
    Non-UTF-8 output is handled.
    """
    sh_function = b"""
    echo "\xc0\x80"
    """
    script = tmp_path / "my_script.sh"
    script.write_bytes(data=sh_function)
    script.chmod(mode=stat.S_IRUSR | stat.S_IWUSR | stat.S_IXUSR)
    evaluator = ShellCommandEvaluator(
        args=["sh", str(object=script)],
        pad_file=False,
        use_pty=use_pty_option,
    )
    parser = CodeBlockParser(language="python", evaluator=evaluator)
    sybil = Sybil(parsers=[parser])

    document = sybil.parse(path=rst_file)
    (example,) = document.examples()
    example.evaluate()
    output = capsysbinary.readouterr().out
    expected_output = b"\xc0\x80\n"
    if use_pty_option:
        expected_output = expected_output.replace(b"\n", b"\r\n")
    assert output == expected_output


def test_no_file_left_behind_on_interruption(
    rst_file: Path,
    tmp_path: Path,
) -> None:
    """
    No file is left behind if the process is interrupted.
    """
    sleep_python_script_content = textwrap.dedent(
        text="""\
        import time

        time.sleep(0.5)
        """,
    )

    sleep_python_script = tmp_path / "sleep_comand.py"
    sleep_python_script.write_text(
        data=sleep_python_script_content,
        encoding="utf-8",
    )

    run_shell_command_evaluator_script_content = textwrap.dedent(
        text=f"""\
        import sys
        from pathlib import PosixPath, Path

        from sybil import Sybil
        from sybil.parsers.rest.codeblock import CodeBlockParser

        from sybil_extras.evaluators.shell_evaluator import (
            ShellCommandEvaluator,
        )

        evaluator = ShellCommandEvaluator(
            args=[sys.executable, "{sleep_python_script.as_posix()}"],
            pad_file=False,
            use_pty=False,
        )

        parser = CodeBlockParser(language="python", evaluator=evaluator)
        sybil = Sybil(parsers=[parser])

        document = sybil.parse(path=Path("{rst_file.as_posix()}"))
        (example,) = document.examples()
        example.evaluate()
        """,
    )

    evaluator_script = tmp_path / "evaluator_script.py"
    evaluator_script.write_text(
        data=run_shell_command_evaluator_script_content,
        encoding="utf-8",
    )

    # Sanity check the script by checking that it can run fine.
    run_script_args = [sys.executable, str(object=evaluator_script)]
    subprocess.run(args=run_script_args, check=True)

    with subprocess.Popen(args=run_script_args) as evaluator_process:
        time.sleep(0.1)
        os.kill(evaluator_process.pid, signal.SIGINT)
        evaluator_process.wait()

    assert set(rst_file.parent.glob(pattern="**/*")) == {
        rst_file,
        evaluator_script,
        sleep_python_script,
    }


@pytest.mark.parametrize(argnames="source_newline", argvalues=["\n", "\r\n"])
def test_newline_system(
    *,
    rst_file: Path,
    tmp_path: Path,
    source_newline: str,
    use_pty_option: bool,
) -> None:
    """
    The system line endings are used by default.
    """
    rst_file_contents = rst_file.read_text(encoding="utf-8")
    rst_file.write_text(data=rst_file_contents, newline=source_newline)
    sh_function = """
    cp "$2" "$1"
    """

    file_path = tmp_path / "file.txt"
    evaluator = ShellCommandEvaluator(
        args=["sh", "-c", sh_function, "_", file_path],
        pad_file=False,
        use_pty=use_pty_option,
    )
    parser = CodeBlockParser(language="python", evaluator=evaluator)
    sybil = Sybil(parsers=[parser])

    document = sybil.parse(path=rst_file)
    (example,) = document.examples()
    example.evaluate()
    content_bytes = file_path.read_bytes()
    includes_crlf = b"\r\n" in content_bytes
    default_is_crlf = os.linesep == "\r\n"
    assert includes_crlf == default_is_crlf


@pytest.mark.parametrize(argnames="source_newline", argvalues=["\n", "\r\n"])
@pytest.mark.parametrize(
    argnames=("given_newline", "expect_crlf"),
    argvalues=[
        ("\n", False),
        ("\r\n", True),
    ],
)
def test_newline_given(
    *,
    rst_file: Path,
    tmp_path: Path,
    source_newline: str,
    given_newline: str,
    expect_crlf: bool,
    use_pty_option: bool,
) -> None:
    """
    The given line ending option is used.
    """
    rst_file_contents = rst_file.read_text(encoding="utf-8")
    rst_file.write_text(data=rst_file_contents, newline=source_newline)
    sh_function = """
    cp "$2" "$1"
    """

    file_path = tmp_path / "file.txt"
    evaluator = ShellCommandEvaluator(
        args=["sh", "-c", sh_function, "_", file_path],
        pad_file=False,
        newline=given_newline,
        use_pty=use_pty_option,
    )
    parser = CodeBlockParser(language="python", evaluator=evaluator)
    sybil = Sybil(parsers=[parser])

    document = sybil.parse(path=rst_file)
    (example,) = document.examples()
    example.evaluate()
    content_bytes = file_path.read_bytes()
    includes_crlf = b"\r\n" in content_bytes
    includes_lf = b"\n" in content_bytes
    assert includes_crlf == expect_crlf
    assert includes_lf


<<<<<<< HEAD
=======
def test_empty_code_block_write_content_to_file(
    *,
    tmp_path: Path,
    rst_file: Path,
    use_pty_option: bool,
) -> None:
    """
    An error is given when trying to write content to an empty code block.
    """
    content = textwrap.dedent(
        text="""\
        Not in code block

        .. code-block:: python

        After empty code block
        """
    )
    rst_file.write_text(data=content, encoding="utf-8")
    file_with_new_content = tmp_path / "new_file.txt"
    # Add multiple newlines to show that they are not included in the file.
    # No code block in reSructuredText ends with multiple newlines.
    new_content = "foobar\n\n"
    file_with_new_content.write_text(data=new_content, encoding="utf-8")
    evaluator = ShellCommandEvaluator(
        args=["cp", file_with_new_content],
        pad_file=False,
        write_to_file=True,
        use_pty=use_pty_option,
    )
    parser = CodeBlockParser(language="python", evaluator=evaluator)
    sybil = Sybil(parsers=[parser])

    document = sybil.parse(path=rst_file)
    (example,) = document.examples()
    expected_msg = (
        "Replacing empty code blocks is not supported as we cannot "
        "determine the indentation."
    )
    with pytest.raises(expected_exception=ValueError, match=expected_msg):
        example.evaluate()


@pytest.mark.parametrize(
    argnames="new_content",
    argvalues=[
        "",
        # Code blocks in reStructuredText cannot contain just newlines.
        # Therefore we treat this as an empty code block.
        "\n\n",
    ],
)
def test_empty_code_block_write_empty_to_file(
    *,
    tmp_path: Path,
    rst_file: Path,
    use_pty_option: bool,
    new_content: str,
) -> None:
    """
    No error is given when trying to write empty content to an empty code
    block.
    """
    content = textwrap.dedent(
        text="""\
        Not in code block

        .. code-block:: python

        After empty code block
        """
    )
    rst_file.write_text(data=content, encoding="utf-8")
    file_with_new_content = tmp_path / "new_file.txt"
    file_with_new_content.write_text(data=new_content, encoding="utf-8")
    evaluator = ShellCommandEvaluator(
        args=["cp", file_with_new_content],
        pad_file=False,
        write_to_file=True,
        use_pty=use_pty_option,
    )
    parser = CodeBlockParser(language="python", evaluator=evaluator)
    sybil = Sybil(parsers=[parser])

    document = sybil.parse(path=rst_file)
    (example,) = document.examples()
    example.evaluate()
    assert rst_file.read_text(encoding="utf-8") == content


>>>>>>> 05bfa45d
def test_bad_command_error(*, rst_file: Path, use_pty_option: bool) -> None:
    """
    A ``subprocess.CalledProcessError`` is raised if the command is invalid.
    """
    args = ["sh", "--unknownoption"]
    evaluator = ShellCommandEvaluator(
        args=args,
        pad_file=False,
        use_pty=use_pty_option,
    )
    parser = CodeBlockParser(language="python", evaluator=evaluator)
    sybil = Sybil(parsers=[parser])

    document = sybil.parse(path=rst_file)
    (example,) = document.examples()

    with pytest.raises(
        expected_exception=subprocess.CalledProcessError
    ) as exc:
        example.evaluate()

    expected_returncode = 2
    assert exc.value.returncode == expected_returncode
    # The last element is the path to the temporary file.
    assert exc.value.cmd[:-1] == args


def test_click_runner(*, rst_file: Path, use_pty_option: bool) -> None:
    """
    The click runner can pick up the command output.
    """

    @click.command()
    def _main() -> None:
        """
        Click command to run a shell command.
        """
        evaluator = ShellCommandEvaluator(
            args=[
                "sh",
                "-c",
                "echo 'Hello, Sybil!' && echo >&2 'Hello Stderr!'",
            ],
            pad_file=False,
            use_pty=use_pty_option,
        )
        parser = CodeBlockParser(language="python", evaluator=evaluator)
        sybil = Sybil(parsers=[parser])

        document = sybil.parse(path=rst_file)
        (example,) = document.examples()
        example.evaluate()

    runner = CliRunner(mix_stderr=False)
    result = runner.invoke(cli=_main)
    assert result.exit_code == 0, (result.stdout, result.stderr)
    expected_output = "Hello, Sybil!\n"
    expected_stderr = "Hello Stderr!\n"
    if use_pty_option:
        expected_output = "Hello, Sybil!\nHello Stderr!\n"
        expected_stderr = ""

    assert result.stdout == expected_output
    assert result.stderr == expected_stderr


def test_encoding(*, rst_file: Path, use_pty_option: bool) -> None:
    """
    The given encoding is used.
    """
    encoding = "utf-16"
    content = textwrap.dedent(
        text="""\
        Not in code block

        .. code-block:: python

           x = 2 + 2
           assert x == 4
        """
    )
    rst_file.write_text(data=content, encoding=encoding)
    evaluator = ShellCommandEvaluator(
        args=["cat"],
        pad_file=False,
        use_pty=use_pty_option,
        encoding=encoding,
    )
    parser = CodeBlockParser(language="python", evaluator=evaluator)
    sybil = Sybil(parsers=[parser], encoding=encoding)

    document = sybil.parse(path=rst_file)
    (example,) = document.examples()
    example.evaluate()
    assert document.text == content<|MERGE_RESOLUTION|>--- conflicted
+++ resolved
@@ -18,9 +18,7 @@
 from sybil import Sybil
 from sybil.parsers.rest.codeblock import CodeBlockParser
 
-from sybil_extras.evaluators.multi import MultiEvaluator
 from sybil_extras.evaluators.shell_evaluator import ShellCommandEvaluator
-from sybil_extras.evaluators.write import WriteCodeBlockEvaluator
 
 
 @pytest.fixture(
@@ -74,6 +72,7 @@
     evaluator = ShellCommandEvaluator(
         args=args,
         pad_file=False,
+        write_to_file=False,
         use_pty=use_pty_option,
     )
     parser = CodeBlockParser(language="python", evaluator=evaluator)
@@ -108,6 +107,7 @@
             "echo 'Hello, Sybil!' && echo >&2 'Hello Stderr!'",
         ],
         pad_file=False,
+        write_to_file=False,
         use_pty=use_pty_option,
     )
     parser = CodeBlockParser(language="python", evaluator=evaluator)
@@ -139,6 +139,7 @@
     evaluator = ShellCommandEvaluator(
         args=["rm"],
         pad_file=False,
+        write_to_file=False,
         use_pty=use_pty_option,
     )
     parser = CodeBlockParser(language="python", evaluator=evaluator)
@@ -170,6 +171,7 @@
         ],
         env={"ENV_KEY": "ENV_VALUE"},
         pad_file=False,
+        write_to_file=False,
         use_pty=use_pty_option,
     )
     parser = CodeBlockParser(language="python", evaluator=evaluator)
@@ -201,6 +203,7 @@
             f"echo Hello, ${env_key}! > {new_file.as_posix()}; exit 0",
         ],
         pad_file=False,
+        write_to_file=False,
         use_pty=use_pty_option,
     )
     parser = CodeBlockParser(language="python", evaluator=evaluator)
@@ -232,6 +235,7 @@
     evaluator = ShellCommandEvaluator(
         args=["sh", "-c", sh_function, "_", file_path],
         pad_file=False,
+        write_to_file=False,
         use_pty=use_pty_option,
     )
     parser = CodeBlockParser(language="python", evaluator=evaluator)
@@ -258,6 +262,7 @@
     evaluator = ShellCommandEvaluator(
         args=["echo"],
         pad_file=False,
+        write_to_file=False,
         use_pty=use_pty_option,
     )
     parser = CodeBlockParser(language="python", evaluator=evaluator)
@@ -293,6 +298,7 @@
     evaluator = ShellCommandEvaluator(
         args=["echo"],
         pad_file=False,
+        write_to_file=False,
         tempfile_suffixes=suffixes,
         use_pty=use_pty_option,
     )
@@ -323,6 +329,7 @@
     evaluator = ShellCommandEvaluator(
         args=["echo"],
         pad_file=False,
+        write_to_file=False,
         tempfile_name_prefix=prefix,
         use_pty=use_pty_option,
     )
@@ -353,6 +360,7 @@
     evaluator = ShellCommandEvaluator(
         args=["sh", "-c", sh_function, "_", file_path],
         pad_file=True,
+        write_to_file=False,
         use_pty=use_pty_option,
     )
     parser = CodeBlockParser(language="python", evaluator=evaluator)
@@ -375,17 +383,18 @@
     assert given_file_content == expected_content
 
 
-@pytest.mark.parametrize(argnames="pad_file", argvalues=[True, False])
+@pytest.mark.parametrize(argnames="write_to_file", argvalues=[True, False])
 def test_write_to_file(
     tmp_path: Path,
     rst_file: Path,
     *,
-    use_pty_option: bool,
-    pad_file: bool,
-) -> None:
-    """
-    Changes can be written to the original file.
-    """
+    write_to_file: bool,
+    use_pty_option: bool,
+) -> None:
+    """
+    Changes are written to the original file iff `write_to_file` is True.
+    """
+    original_content = rst_file.read_text(encoding="utf-8")
     file_with_new_content = tmp_path / "new_file.txt"
     # Add multiple newlines to show that they are not included in the file.
     # No code block in reSructuredText ends with multiple newlines.
@@ -393,15 +402,11 @@
     file_with_new_content.write_text(data=new_content, encoding="utf-8")
     evaluator = ShellCommandEvaluator(
         args=["cp", file_with_new_content],
-        pad_file=pad_file,
-        use_pty=use_pty_option,
-    )
-    write_evaluator = WriteCodeBlockEvaluator(
-        strip_leading_newlines=True,
-        encoding="utf-8",
-    )
-    multi_evaluator = MultiEvaluator(evaluators=[evaluator, write_evaluator])
-    parser = CodeBlockParser(language="python", evaluator=multi_evaluator)
+        pad_file=False,
+        write_to_file=write_to_file,
+        use_pty=use_pty_option,
+    )
+    parser = CodeBlockParser(language="python", evaluator=evaluator)
     sybil = Sybil(parsers=[parser])
 
     document = sybil.parse(path=rst_file)
@@ -417,9 +422,6 @@
            foobar
         """,
     )
-<<<<<<< HEAD
-    assert rst_file_content == modified_content
-=======
     if write_to_file:
         assert rst_file_content == expected_content
     else:
@@ -491,7 +493,49 @@
         """,
     )
     assert rst_file_content == expected_content
->>>>>>> 05bfa45d
+
+
+def test_pad_and_write(*, rst_file: Path, use_pty_option: bool) -> None:
+    """
+    Changes are written to the original file without the added padding.
+    """
+    original_content = rst_file.read_text(encoding="utf-8")
+    rst_file.write_text(data=original_content, encoding="utf-8")
+    evaluator = ShellCommandEvaluator(
+        args=["true"],
+        pad_file=True,
+        write_to_file=True,
+        use_pty=use_pty_option,
+    )
+    parser = CodeBlockParser(language="python", evaluator=evaluator)
+    sybil = Sybil(parsers=[parser])
+
+    document = sybil.parse(path=rst_file)
+    (example,) = document.examples()
+    example.evaluate()
+    rst_file_content = rst_file.read_text(encoding="utf-8")
+    assert rst_file_content == original_content
+
+
+def test_no_changes_mtime(*, rst_file: Path, use_pty_option: bool) -> None:
+    """
+    The modification time of the file is not changed if no changes are made.
+    """
+    original_mtime = rst_file.stat().st_mtime
+    evaluator = ShellCommandEvaluator(
+        args=["true"],
+        pad_file=True,
+        write_to_file=True,
+        use_pty=use_pty_option,
+    )
+    parser = CodeBlockParser(language="python", evaluator=evaluator)
+    sybil = Sybil(parsers=[parser])
+
+    document = sybil.parse(path=rst_file)
+    (example,) = document.examples()
+    example.evaluate()
+    new_mtime = rst_file.stat().st_mtime
+    assert new_mtime == original_mtime
 
 
 def test_non_utf8_output(
@@ -513,6 +557,7 @@
     evaluator = ShellCommandEvaluator(
         args=["sh", str(object=script)],
         pad_file=False,
+        write_to_file=False,
         use_pty=use_pty_option,
     )
     parser = CodeBlockParser(language="python", evaluator=evaluator)
@@ -564,6 +609,7 @@
         evaluator = ShellCommandEvaluator(
             args=[sys.executable, "{sleep_python_script.as_posix()}"],
             pad_file=False,
+            write_to_file=True,
             use_pty=False,
         )
 
@@ -619,6 +665,7 @@
     evaluator = ShellCommandEvaluator(
         args=["sh", "-c", sh_function, "_", file_path],
         pad_file=False,
+        write_to_file=False,
         use_pty=use_pty_option,
     )
     parser = CodeBlockParser(language="python", evaluator=evaluator)
@@ -663,6 +710,7 @@
     evaluator = ShellCommandEvaluator(
         args=["sh", "-c", sh_function, "_", file_path],
         pad_file=False,
+        write_to_file=False,
         newline=given_newline,
         use_pty=use_pty_option,
     )
@@ -679,8 +727,6 @@
     assert includes_lf
 
 
-<<<<<<< HEAD
-=======
 def test_empty_code_block_write_content_to_file(
     *,
     tmp_path: Path,
@@ -771,7 +817,6 @@
     assert rst_file.read_text(encoding="utf-8") == content
 
 
->>>>>>> 05bfa45d
 def test_bad_command_error(*, rst_file: Path, use_pty_option: bool) -> None:
     """
     A ``subprocess.CalledProcessError`` is raised if the command is invalid.
@@ -780,6 +825,7 @@
     evaluator = ShellCommandEvaluator(
         args=args,
         pad_file=False,
+        write_to_file=False,
         use_pty=use_pty_option,
     )
     parser = CodeBlockParser(language="python", evaluator=evaluator)
@@ -816,6 +862,7 @@
                 "echo 'Hello, Sybil!' && echo >&2 'Hello Stderr!'",
             ],
             pad_file=False,
+            write_to_file=False,
             use_pty=use_pty_option,
         )
         parser = CodeBlockParser(language="python", evaluator=evaluator)
@@ -857,6 +904,7 @@
     evaluator = ShellCommandEvaluator(
         args=["cat"],
         pad_file=False,
+        write_to_file=True,
         use_pty=use_pty_option,
         encoding=encoding,
     )
@@ -866,4 +914,5 @@
     document = sybil.parse(path=rst_file)
     (example,) = document.examples()
     example.evaluate()
-    assert document.text == content+    given_file_content = rst_file.read_text(encoding=encoding)
+    assert given_file_content == content