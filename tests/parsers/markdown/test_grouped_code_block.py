--- conflicted
+++ resolved
@@ -188,7 +188,6 @@
     assert document.namespace["blocks"] == [
         "x = []\n",
         "x = [*x, 3]\n",
-<<<<<<< HEAD
     ]
 
 
@@ -281,7 +280,4 @@
     sybil = Sybil(parsers=[group_parser])
     expected_error = r"missing arguments to group"
     with pytest.raises(expected_exception=ValueError, match=expected_error):
-        sybil.parse(path=test_document)
-=======
-    ]
->>>>>>> f7f68ee3
+        sybil.parse(path=test_document)